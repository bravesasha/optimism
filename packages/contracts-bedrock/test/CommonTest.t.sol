--- conflicted
+++ resolved
@@ -3,10 +3,7 @@
 
 // Testing utilities
 import { Test, StdUtils } from "forge-std/Test.sol";
-<<<<<<< HEAD
-=======
 import { Vm } from "forge-std/Vm.sol";
->>>>>>> 5b3f8b05
 import { L2OutputOracle } from "src/L1/L2OutputOracle.sol";
 import { L2ToL1MessagePasser } from "src/L2/L2ToL1MessagePasser.sol";
 import { L1StandardBridge } from "src/L1/L1StandardBridge.sol";
@@ -36,17 +33,11 @@
 import { CrossDomainMessenger } from "src/universal/CrossDomainMessenger.sol";
 import { Strings } from "@openzeppelin/contracts/utils/Strings.sol";
 import { LegacyMintableERC20 } from "src/legacy/LegacyMintableERC20.sol";
-<<<<<<< HEAD
 import { SuperchainConfig } from "src/L1/SuperchainConfig.sol";
 import { SystemConfig } from "src/L1/SystemConfig.sol";
 import { ResourceMetering } from "src/L1/ResourceMetering.sol";
 import { Constants } from "src/libraries/Constants.sol";
 import { DelayedVetoable } from "src/L1/DelayedVetoable.sol";
-=======
-import { SystemConfig } from "src/L1/SystemConfig.sol";
-import { ResourceMetering } from "src/L1/ResourceMetering.sol";
-import { Constants } from "src/libraries/Constants.sol";
->>>>>>> 5b3f8b05
 
 contract CommonTest is Test {
     address alice = address(128);
